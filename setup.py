from setuptools import setup, find_packages

with open('README.md', 'r') as fh:
    long_description = fh.read()

setup(
    name='scanpy-scripts',
<<<<<<< HEAD
    version='0.1.0',
    description='Scripts for using scanpy from the command line',
=======
    version='0.2.0',
>>>>>>> 2c1bc082
    author='nh3',
    author_email='nh3@users.noreply.github.com',
    description='Scripts for using scanpy from the command line',
    long_description=long_description,
    long_description_content_type='text/markdown',
    url='https://github.com/ebi-gene-expression-group/scanpy-scripts',
    packages=find_packages(),
    scripts=[
        'scanpy-scripts-tests.bats',
    ],
    entry_points=dict(
        console_scripts=[
            'scanpy-cli=scanpy_scripts.cli:cli',
            'scanpy-read-10x=scanpy_scripts.cmds:READ_CMD',
            'scanpy-filter-cells=scanpy_scripts.cmds:FILTER_CMD',
            'scanpy-filter-genes=scanpy_scripts.cmds:FILTER_CMD',
            'scanpy-normalise-data=scanpy_scripts.cmds:NORM_CMD',
            'scanpy-find-variable-genes=scanpy_scripts.cmds:HVG_CMD',
            'scanpy-scale-data=scanpy_scripts.cmds:SCALE_CMD',
            'scanpy-regress=scanpy_scripts.cmds:REGRESS_CMD',
            'scanpy-run-pca=scanpy_scripts.cmds:PCA_CMD',
            'scanpy-neighbors=scanpy_scripts.cmds:NEIGHBOR_CMD',
            'scanpy-run-tsne=scanpy_scripts.cmds:TSNE_CMD',
            'scanpy-run-umap=scanpy_scripts.cmds:UMAP_CMD',
            'scanpy-find-cluster=scanpy_scripts.cli:cluster',
            'scanpy-find-markers=scanpy_scripts.cmds:DIFFEXP_CMD',
        ]
    ),
    install_requires=[
        'scipy>=1.2.0,<1.3.0',
        'matplotlib',
        'pandas',
        'scanpy>=1.4.2',
        'louvain',
        'leidenalg',
        'loompy',
        'MulticoreTSNE',
        'Click'
    ],
)<|MERGE_RESOLUTION|>--- conflicted
+++ resolved
@@ -5,12 +5,7 @@
 
 setup(
     name='scanpy-scripts',
-<<<<<<< HEAD
-    version='0.1.0',
-    description='Scripts for using scanpy from the command line',
-=======
     version='0.2.0',
->>>>>>> 2c1bc082
     author='nh3',
     author_email='nh3@users.noreply.github.com',
     description='Scripts for using scanpy from the command line',
