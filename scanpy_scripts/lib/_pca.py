"""
scanpy pca
"""

import logging
import scanpy as sc
from ..obj_utils import write_embedding

def pca(adata, key_added=None, remove_cc=False, export_embedding=None, **kwargs):
    """
    Wrapper function for sc.pp.pca, for supporting named slot
    """
<<<<<<< HEAD
    remove_cc_from_hvg = (
        remove_cc and 'cc' in adata.var.columns
        and (adata.var['cc'].dtype.kind == 'b' or isinstance(adata.var['cc'][0], bool))
    )
    if remove_cc_from_hvg:
        adata.var['hvg_full'] = adata.var['highly_variable'].copy()
        adata.var['highly_variable'] = adata.var['highly_variable'] & ~adata.var['cc']
=======

    # n_comps may be greater than the number of cells (n_obs), which will
    # produce an error. Additional logic may be required in future for very
    # small gene numbers (adata.n_vars).
    
    if 'n_comps' in kwargs and kwargs['n_comps'] is not None:
        if kwargs['n_comps'] > adata.n_obs:
            logging.warning('n_comps exceeds cell number, resetting to %d', adata.n_obs)
            kwargs['n_comps'] = adata.n_obs
>>>>>>> 89f32625

    # omit "svd_solver" to let scanpy choose automatically
    if 'svd_solver' in kwargs and kwargs['svd_solver'] == 'auto':
        del kwargs['svd_solver']

    if key_added:
        if 'X_pca' in adata.obsm.keys():
            adata.obsm['X_pca_bkup'] = adata.obsm['X_pca']
        sc.pp.pca(adata, **kwargs)
        pca_key = f'X_pca_{key_added}'
        adata.obsm[pca_key] = adata.obsm['X_pca']
        del adata.obsm['X_pca']
        if 'X_pca_bkup' in adata.obsm.keys():
            adata.obsm['X_pca'] = adata.obsm['X_pca_bkup']
            del adata.obsm['X_pca_bkup']
    else:
        sc.pp.pca(adata, **kwargs)
        pca_key = 'X_pca'

    if export_embedding is not None:
        write_embedding(adata, pca_key, export_embedding, key_added=key_added)<|MERGE_RESOLUTION|>--- conflicted
+++ resolved
@@ -10,7 +10,6 @@
     """
     Wrapper function for sc.pp.pca, for supporting named slot
     """
-<<<<<<< HEAD
     remove_cc_from_hvg = (
         remove_cc and 'cc' in adata.var.columns
         and (adata.var['cc'].dtype.kind == 'b' or isinstance(adata.var['cc'][0], bool))
@@ -18,7 +17,6 @@
     if remove_cc_from_hvg:
         adata.var['hvg_full'] = adata.var['highly_variable'].copy()
         adata.var['highly_variable'] = adata.var['highly_variable'] & ~adata.var['cc']
-=======
 
     # n_comps may be greater than the number of cells (n_obs), which will
     # produce an error. Additional logic may be required in future for very
@@ -28,7 +26,6 @@
         if kwargs['n_comps'] > adata.n_obs:
             logging.warning('n_comps exceeds cell number, resetting to %d', adata.n_obs)
             kwargs['n_comps'] = adata.n_obs
->>>>>>> 89f32625
 
     # omit "svd_solver" to let scanpy choose automatically
     if 'svd_solver' in kwargs and kwargs['svd_solver'] == 'auto':
