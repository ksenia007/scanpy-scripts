"""
Provide cmd options
"""

import click
from .click_utils import (
    CommaSeparatedText,
    Dictionary,
    valid_limit,
    valid_parameter_limits,
    mutually_exclusive_with,
    required_by,
)

COMMON_OPTIONS = {
    'input': [
        click.argument(
            'input_obj',
            metavar='<input_obj>',
            type=click.Path(exists=True, dir_okay=False),
        ),
        click.option(
            '--input-format', '-f',
            type=click.Choice(['anndata', 'loom']),
            default='anndata',
            show_default=True,
            help='Input object format.',
        ),
    ],

    'output': [
        click.argument(
            'output_obj',
            metavar='<output_obj>',
            type=click.Path(dir_okay=False, writable=True),
        ),
        click.option(
            '--output-format', '-F',
            type=click.Choice(['anndata', 'loom', 'zarr']),
            default='anndata',
            show_default=True,
            help='Output object format.',
        ),
        click.option(
            '--zarr-chunk-size', '-z',
            type=click.INT,
            default=1000,
            show_default=True,
            help='Chunk size for writing output in zarr format.',
        ),
        click.option(
            '--loom-write-obsm-varm', '-b',
            is_flag=True,
            default=False,
            show_default=True,
            help='Write obsm and varm to the Loom file?',
        ),
        click.option(
            '--export-mtx', '-X',
            type=click.Path(dir_okay=True, writable=True),
            default=None,
            show_default=True,
            help='When specified, using it as prefix for exporting mtx files. '
            'If not empty and not ending with "/" or "_", a "_" will be '
            'appended.',
        ),
        click.option(
            '--show-obj',
            type=click.Choice(['stdout', 'stderr']),
            default=None,
            show_default=True,
            help='Print output object summary info to specified stream.',
        ),
    ],

    'plot': [
        click.argument(
            'output_fig',
            metavar='<output_fig>',
            type=click.Path(dir_okay=False, writable=True),
        ),
        click.option(
            '--fig-size',
            type=CommaSeparatedText(click.INT, length=2),
            default="7,7",
            show_default=True,
            help='Figure size.',
        ),
        click.option(
            '--fig-dpi',
            type=click.INT,
            default=80,
            show_default=True,
            help='Figure DPI.',
        ),
        click.option(
            '--fig-fontsize',
            type=click.INT,
            default=15,
            show_default=True,
            help='Figure font size.',
        ),
    ],

    'frame_title': [
        click.option(
            '--frameon/--frameoff', 'frameon',
            default=True,
            show_default=True,
            help='Draw a frame around the plot',
        ),
        click.option(
            '--title',
            type=CommaSeparatedText(simplify=True),
            default=None,
            show_default=True,
            help='Provide title for the plot or panels.',
        ),
    ],

    'use_pc': [
        click.option(
            '--n-pcs', '-n',
            type=click.INT,
            default=None,
            show_default=True,
            help='Use this many PCs. Use `.X` if --n-pcs is 0 when --use-rep is '
            'None.',
        ),

        click.option(
            '--use-rep', '-u',
            type=click.STRING,
            default=None,
            show_default=True,
            help='Use the indicated representation. If None, the representation is '
            'chosen automatically: for `.n_vars` < 50, `.X` is used, otherwise '
            '`X_pca` is used. If `X_pca` is not present, it\'s computed with '
            'default parameters.'
        ),
    ],

    'knn_graph': [
        click.option(
            '--neighbors-key',
            type=click.STRING,
            default=None,
            show_default=False,
            help='If not specified, look in .uns[‘neighbors’] for neighbors '
            'settings and .obsp[‘connectivities’], .obsp[‘distances’] for connectivities and '
            'distances respectively (default storage places for pp.neighbors). If specified, '
            'look in .uns[neighbors_key] for neighbors settings and '
            '.obsp[.uns[neighbors_key][‘connectivities_key’]], '
            '.obsp[.uns[neighbors_key][‘distances_key’]] for connectivities and distances '
            'respectively.'
        ),
        click.option(
            '--obsp',
            type=click.STRING,
            default=None,
            show_default=True,
            help='Use .obsp[obsp] as adjacency. You can’t specify both obsp and '
            'neighbors_key at the same time.'
        ),
        click.option(
            '--directed/--undirected', 'directed',
            default=True,
            show_default=True,
            help='Interpret the adjacency matrix as directed graph.',
        ),
        click.option(
            '--use-weights',
            is_flag=True,
            default=False,
            show_default=True,
            help='Use weights from KNN graph.',
        ),
    ],

    
    'layer':click.option(
        '--layer',
        type=CommaSeparatedText(simplify=True),
        default=None,
        show_default=True,
        help='Name of the AnnData object layer that wants to be plotted. By '
        'default adata.raw.X is plotted. If use_raw=False is set, then adata.X '
        'is plotted. If layer is set to a valid layer name, then the layer is '
        'plotted. layer takes precedence over use_raw.',
    ),

    'n_comps': click.option(
        '--n-comps',
        type=click.INT,
        default=50,
        show_default=True,
        help='Number of components to compute',
    ),

    'key_added': click.option(
        '--key-added',
        type=CommaSeparatedText(simplify=True),
        default=None,
        show_default=True,
        help='Key under which to add the computed results',
    ),

    'random_state': click.option(
        '--random-state', '-S',
        type=click.INT,
        default=0,
        show_default=True,
        help='Seed for random number generator.',
    ),

    'use_raw': click.option(
        '--use-raw/--no-raw', 'use_raw',
        default=True,
        show_default=True,
        help='Use expression values in `.raw` if present.',
    ),

    'zero_center': click.option(
        '--no-zero-center', 'zero_center',
        is_flag=True,
        flag_value=False,
        default=True,
        help='When set, omit zero-centering variables to allow efficient '
        'handling of sparse input.',
    ),

    'n_jobs': click.option(
        '--n-jobs', '-J',
        type=click.INT,
        default=None,
        show_default=True,
        help='Number of jobs for parallel computation.',
    ),

    'restrict_to': click.option(
        '--restrict-to',
        type=(click.STRING, CommaSeparatedText()),
        default=(None, None),
        show_default=True,
        help='Restrict the clustering to the categories within the key for '
        'sample annotation, in the form of "obs_key list_of_categories".',
    ),

    'export_embedding': click.option(
        '--export-embedding', '-E',
        type=click.Path(dir_okay=False, writable=True),
        default=None,
        show_default=True,
        help='Export embeddings in a tab-separated text table.',
    ),

    'export_cluster': click.option(
        '--export-cluster',
        type=click.Path(dir_okay=False, writable=True),
        default=None,
        show_default=True,
        help='Export embeddings in a tab-separated text table.',
    ),

    'var_names': click.option(
            '--var-names',
            type=(CommaSeparatedText()),
            show_default=True,
            help='var_names should be a valid subset of adata.var_names.',
    ),

    'gene_symbols': click.option(
            '--gene-symbols',
            type=CommaSeparatedText(simplify=True),
            default=None,
            show_default=True,
            help='Column name in .var DataFrame that stores gene symbols. By '
            'default this is assumed to be the index column of the .var '
            'DataFrame. Setting this option allows alternative names to be '
            'used.',
    ),

    'diffexp_plot': [
        click.option(
            '--rgg',
            is_flag=True,
            default=False,
            show_default=True,
            help='When set, use the rank_genes_groups_ form of the function, '
            'where gene lists are automatically selected.',
        ),
        click.option(
             '--groupby',
            type=CommaSeparatedText(simplify=True),
            default=None,
            show_default=True,
            help='The key of the observation grouping to consider.',
        ),
        click.option(
            '--log',
            is_flag=True,
            default=False,
            show_default=True,
            help='Plot on logarithmic axis.',
        ),
        click.option(
            '--num-categories',
            type=click.INT,
            default=7,
            show_default=True,
            help='Only used if groupby observation is not categorical. This value '
            'determines the number of groups into which the groupby observation '
            'should be subdivided.',
        ),
        click.option(
            '--dendrogram',
            is_flag=True,
            default=False,
            show_default=False,
            help='If True, a dendrogram based on the hierarchical clustering '
            'between the groupby categories is added. The dendrogram information is '
            'computed using scanpy.tl.dendrogram(). If tl.dendrogram has not been '
            'called previously the function is called with default parameters.',
        ),
        click.option(
            '--standard-scale',
            type=click.Choice(['var', 'obs']),
            default=None,
            show_default=True,
            help='Whether or not to standardize that dimension between 0 and 1, '
            'meaning for each variable or group, subtract the minimum and divide '
            'each by its maximum.'
        ),

    ],

    'sviol': [
        click.option(
            '--no-stripplot', 'stripplot',
            is_flag=True,
            default=True,
            show_default=True,
            help='When set, do not add a stripplot on top of the violin plot.',
        ),
        click.option(
            '--no-jitter', 'jitter',
            is_flag=True,
            default=True,
            show_default=True,
            help='Suppress jitter in the stripplot (only when stripplot is True)'
        ),
        click.option(
            '--size',
            type=click.INT,
            default=1,
            show_default=True,
            help='Size of the jitter points.'
        ),
        click.option(
            '--order',
            type=CommaSeparatedText(),
            default=None,
            show_default=True,
            help='Order in which to show the categories.'
        ),
        click.option(
            '--scale',
            type=click.Choice(['area', 'count', 'width']),
            default='width',
            show_default=True,
            help='The method used to scale the width of each violin. If ‘area’, '
            'each violin will have the same area. If ‘count’, the width of the '
            'violins will be scaled by the number of observations in that bin. If '
            '‘width’, each violin will have the same width.'
        ),
        click.option(
            '--row-palette',
            type=CommaSeparatedText(simplify=True),
            default='muted',
            show_default=True,
            help='The row palette determines the colors to use in each of the '
            'stacked violin plots. The value should be a valid seaborn palette name '
            'or a valic matplotlib colormap (see '
            'https://seaborn.pydata.org/generated/seaborn.color_palette.html). '
            'Alternatively, a single color name or hex value can be passed. E.g. '
            '‘red’ or ‘#cc33ff’.'
        ),
    ],


    'dot': [
        click.option(
            '--expression-cutoff',
            type=click.FLOAT,
            default=0,
            show_default=True,
            help='Expression cutoff that is used for binarizing the gene expression '
            'and determining the fraction of cells expressing given genes. A gene is '
            'expressed only if the expression value is greater than this threshold.'
        ),
        click.option(
            '--mean-only-expressed',
            is_flag=True,
            default=False,
            show_default=True,
            help='If True, gene expression is averaged only over the cells '
            'expressing the given genes.',
        ),
        click.option(
            '--color-map',
            type=CommaSeparatedText(simplify=True),
            default='Reds',
            show_default=True,
            help='String denoting matplotlib color map.',
        ),
        click.option(
            '--dot-max',
            type=click.FLOAT,
            default=None,
            show_default=True,
            help='If none, the maximum dot size is set to the maximum fraction '
            'value found (e.g. 0.6). If given, the value should be a number between '
            '0 and 1. All fractions larger than dot_max are clipped to this value.'
        ),
        click.option(
            '--dot-min',
            type=click.FLOAT,
            default=None,
            show_default=True,
            help='If none, the minimum dot size is set to 0. If given, the value '
            'should be a number between 0 and 1. All fractions smaller than dot_min '
            'are clipped to this value.'
        ),
        click.option(
            '--smallest-dot',
            type=click.FLOAT,
            default=0,
            show_default=True,
            help='If none, the smallest dot has size 0. All expression levels with '
            'dot_min are potted with smallest_dot dot size.'
        ),
    ],

    'heat': [
        click.option(
            '--show-gene-labels',
            is_flag=True,
            default=None,
            show_default=True,
            help='By default gene labels are shown when there are 50 or less '
            'genes. Otherwise the labels are removed.'
        ),
    ],

    'swap_axes': click.option(
        '--swap-axes',
        is_flag=True,
        default=False,
        show_default=True,
        help='By default, the x axis contains var_names (e.g. genes) and the y '
        'axis the groupby categories. By setting swap_axes then x are the '
        'groupby categories and y the var_names. When swapping axes '
        'var_group_positions are no longer used.',
    ),

    'rank_genes_groups_plots': [
        click.option(
            '--groups',
            type=CommaSeparatedText(),
            default=None,
            show_default=True,
            help='The groups for which to show the gene ranking.'
        ),
        click.option(
            '--n-genes', '-n',
            type=click.INT,
            default=10,
            show_default=True,
            help='Number of genes to show.'
        ),
    ],

    'root': click.option(
        '--root',
        type=click.INT,
        default=0,
        show_default=True,
        help='If choosing a tree layout, this is the index of the root node.',
    ),

    'plot_embed': [
        click.option(
            '--use-raw/--no-raw',
            default=None,
            show_default=True,
            help='Use `.raw` attribute for coloring with gene expression. If '
            '`None`, uses `.raw` if present.',
        ),
        click.option(
            '--groups',
            type=click.STRING,
            default=None,
            help='Key for categorical in `.obs`. You can pass your predefined '
            'groups by choosing any categorical annotation of observations.',
        ),
<<<<<<< HEAD
    ],

    'batch_key': click.option(
        '--batch-key', 'key',
        type=click.STRING,
        required=True,
        help='The name of the column in adata.obs that differentiates among '
        'experiments/batches.'
    ),
    
    'batch_layer': click.option(
        '--layer', '-l',
        type=click.STRING,
        default=None,
        show_default=True,
        help="Layer to batch correct. By default corrects the contents of .X."
    ),
=======
    ]
>>>>>>> 2641ac88
}

CMD_OPTIONS = {
    'read': [
        click.option(
            '--input-10x-h5', '-i',
            type=click.Path(exists=True, dir_okay=False),
            callback=mutually_exclusive_with('--input-10x-mtx'),
            help='Input 10x data in Cell-Ranger hdf5 format.',
        ),
        click.option(
            '--input-10x-mtx', '-x',
            type=click.Path(exists=True, file_okay=False),
            callback=mutually_exclusive_with('--input-10x-h5'),
            help='Path of input folder containing 10x data in mtx format.',
        ),
        *COMMON_OPTIONS['output'],
        click.option(
            '--genome', '-g',
            callback=required_by('--input-10x-h5'),
            default='hg19',
            show_default=True,
            help='Name of the genome group in hdf5 file, required by '
            '"--input-10x-h5".',
        ),
        click.option(
            '--var-names', '-v',
            type=click.Choice(['gene_symbols', 'gene_ids']),
            callback=required_by('--input-10x-mtx'),
            default='gene_symbols',
            show_default=True,
            help='Attribute to be used as the index of the variable table, '
            'required by "--input-10x-mtx".',
        ),
        click.option(
            '--extra-obs',
            type=click.Path(exists=True, dir_okay=False),
            default=None,
            show_default=True,
            help='Extra cell metadata table, must be tab-separated with a header '
            'row and an index column, and with matched dimension.',
        ),
        click.option(
            '--extra-var',
            type=click.Path(exists=True, dir_okay=False),
            default=None,
            show_default=True,
            help='Extra gene metadata table, must be tab-separated with a header '
            'row and an index column, and with matched dimension.',
        ),
    ],

    'filter': [
        *COMMON_OPTIONS['input'],
        *COMMON_OPTIONS['output'],
        click.option(
            '--gene-name', '-g',
            type=click.STRING,
            default='index',
            show_default=True,
            help='Name of the variable that contains gene names, used for flagging '
            'mitochondria genes when column "mito" is absent from `.var`.',
        ),
        click.option(
            '--list-attr', '-l',
            is_flag=True,
            default=False,
            help='When set, list attributes that can be filtered on.',
        ),
        click.option(
            '--param', '-p',
            type=(click.STRING, click.FLOAT, click.FLOAT),
            multiple=True,
            callback=valid_parameter_limits,
            help='Numerical parameters used to filter the data, '
            'in the format of "-p name min max". '
            'Multiple -p entries allowed.',
        ),
        click.option(
            '--category', '-c',
            type=(click.STRING, CommaSeparatedText()),
            multiple=True,
            help='Categorical attributes used to filter the data, '
            'in the format of "-c <name> <values>", '
            'where entries with attribute <name> with value in <values> are kept. '
            'If <values> is preceded by "!", entries with value in <values> are '
            'removed. Multiple -c entries allowed.',
        ),
        click.option(
            '--subset', '-s',
            type=(click.STRING, click.File()),
            multiple=True,
            help='Similar to --category in the format of "-s <name> <file>", '
            'but the <file> to be a one-column table that provides the values. '
            'Multiple -s entries allowed.',
        ),
        click.option(
            '--force-recalc',
            is_flag=True,
            default=False,
            help='When set, re-calculate `pct_counts_<qc_variable>` and '
            '`pct_counts_in_top_<n>_genes` even if they exist.',
        ),
    ],

    'norm': [
        *COMMON_OPTIONS['input'],
        *COMMON_OPTIONS['output'],
        COMMON_OPTIONS['key_added'],
        click.option(
            '--save-raw', '-r',
            type=click.Choice(['yes', 'no', 'counts']),
            default='yes',
            show_default=True,
            help='Save raw data existing raw data.',
        ),
        click.option(
            '--no-log-transform', 'log_transform',
            is_flag=True,
            default=True,
            show_default=True,
            help='When set, do not apply (natural) log transform following normalisation.',
        ),
        click.option(
            '--normalize-to', '-t', 'target_sum',
            type=float,
            default=10_000,
            show_default=True,
            help='Normalize per cell nUMI to this number.',
        ),
        click.option(
            '--exclude-highly-expressed', '-e', 'exclude_highly_expressed',
            is_flag=True,
            default=False,
            show_default=True,
            help='Exclude (very) highly expressed genes for the computation of '
            'the normalization factor (size factor) for each cell. A gene is considered '
            'highly expressed, if it has more than max_fraction of the total counts in at '
            'least one cell. The not-excluded genes will sum up to the number '
            'specified by --normalize-to.'
        ),
        click.option(
            '--max-fraction', '-m', 'max_fraction',
            type=float,
            default=0.05,
<<<<<<< HEAD
            show_default=True,
            help='If exclude_highly_expressed=True, consider cells as highly '
            'expressed that have more counts than max_fraction of the original total counts '
            'in at least one cell.'
        ),
        click.option(
            '--layers', '-l',
            type=CommaSeparatedText(simplify=True),
            default=None,
            show_default=True,
            help="List of layers to normalize. Set to 'all' to normalize all layers."
        ),
        click.option(
            '--layer-norm', '-n', 'layer_norm',
            type=click.Choice(['after', 'X']),
            default=None,
            show_default=True,
=======
            show_default=True,
            help='If exclude_highly_expressed=True, consider cells as highly '
            'expressed that have more counts than max_fraction of the original total counts '
            'in at least one cell.'
        ),
        click.option(
            '--layers', '-l',
            type=CommaSeparatedText(simplify=True),
            default=None,
            show_default=True,
            help="List of layers to normalize. Set to 'all' to normalize all layers."
        ),
        click.option(
            '--layer-norm', '-n', 'layer_norm',
            type=click.Choice(['after', 'X']),
            default=None,
            show_default=True,
>>>>>>> 2641ac88
            help="Specifies how to normalize layers: 1) If None, after "
            "normalization, for each layer in layers each cell has a total count equal to "
            "the median of the counts_per_cell before normalization of the layer. 2) If "
            "'after', for each layer in layers each cell has a total count equal to "
            "target_sum. 3) If 'X', for each layer in layers each cell has a total count "
            "equal to the median of total counts for observations (cells) of adata.X before "
            "normalization.'"
        ),
    ],

    'hvg': [
        *COMMON_OPTIONS['input'],
        *COMMON_OPTIONS['output'],
        click.option(
            '--mean-limits', '-m',
            type=(click.FLOAT, click.FLOAT),
            callback=valid_limit,
            default=(0.0125, 3),
            show_default=True,
            help='Cutoffs for the mean of expression'
            'in the format of "-m min max".',
        ),
        click.option(
            '--disp-limits', '-d',
            type=(click.FLOAT, click.FLOAT),
            callback=valid_limit,
            default=(0.5, float('inf')),
            show_default=True,
            help='Cutoffs for the dispersion of expression'
            'in the format of "-d min max".',
        ),
        click.option(
            '--span',
            type=click.FLOAT,
            default=0.3,
            show_default=True,
            help="The fraction of the data (cells) used when estimating the "
            "variance in the loess model fit if flavor='seurat_v3'."    
        ),
        click.option(
            '--n-bins', '-b',
            type=click.INT,
            default=20,
            show_default=True,
            help='Number of bins for binning the mean gene expression.',
        ),
        click.option(
            '--n-top-genes', '-t',
            type=click.INT,
            default=None,
            show_default=True,
            help='Number of highly-variable genes to keep.',
        ),
        click.option(
            '--flavor', '-v',
            type=click.Choice(['seurat', 'cellranger', 'seurat_v3']),
            default='seurat',
            show_default=True,
            help='Choose the flavor for computing normalized dispersion.',
        ),
        click.option(
            '--subset', '-s',
            is_flag=True,
            default=False,
            help='When set, inplace subset to highly-variable genes, otherwise '
            'only flag highly-variable genes.',
        ),
        click.option(
            '--batch-key', 'batch_key',
            type=click.STRING,
            default=None,
            help="If specified, highly-variable genes are selected within each "
            "batch separately and merged. This simple process avoids the selection of "
            "batch-specific genes and acts as a lightweight batch correction method. For all "
            "flavors, genes are first sorted by how many batches they are a HVG. For "
            "dispersion-based flavors ties are broken by normalized dispersion. If flavor = "
            "'seurat_v3', ties are broken by the median (across batches) rank based on "
            "within-batch normalized variance."
        ),
    ],

    'scale': [
        *COMMON_OPTIONS['input'],
        *COMMON_OPTIONS['output'],
        COMMON_OPTIONS['zero_center'],
        click.option(
            '--max-value', '-m',
            type=click.FLOAT,
            default=None,
            show_default=True,
            help='When specified, clip to this value after scaling, otherwise do '
            'not clip',
        ),
        click.option(
            '--layer', '-l',
            type=CommaSeparatedText(simplify=True),
            default=None,
            help="If provided, which element of layers to scale."
        ),
    ],

    'regress': [
        *COMMON_OPTIONS['input'],
        *COMMON_OPTIONS['output'],
        COMMON_OPTIONS['n_jobs'],
        click.option(
            '--keys', '-k',
            type=CommaSeparatedText(simplify=True),
            default=None,
            show_default=True,
            help='Key(s) for observation annotation on which to regress.',
        ),
    ],

    'pca': [
        *COMMON_OPTIONS['input'],
        *COMMON_OPTIONS['output'],
        COMMON_OPTIONS['zero_center'],
        COMMON_OPTIONS['random_state'],
        COMMON_OPTIONS['export_embedding'],
        COMMON_OPTIONS['n_comps'],
        click.option(
            '--svd-solver', '-V',
            type=click.Choice(['auto', 'arpack', 'randomized']),
            default='auto',
            show_default=True,
            help='SVD solver to use.'
        ),
        click.option(
            '--use-all', '-a', 'use_highly_variable',
            is_flag=True,
            flag_value=False,
            default=True,
            help='When set, use all genes for PCA, otherwise use '
            'highly-variable genes by default.'
        ),
        click.option(
            '--chunked', '-K',
            is_flag=True,
            default=False,
            help='When set, perform an incremental PCA on segments of '
            '--chunk-size, which automatically zero centers and ignore settings of '
            '--random-state and --svd-solver.',
        ),
        click.option(
            '--chunk-size', '-Z',
            type=click.INT,
            callback=required_by('--chunked'),
            default=None,
            show_default=True,
            help='Number of observations to include in each chunk, required by '
            '--chunked.',
        ),
    ],

    'neighbor': [
        *COMMON_OPTIONS['input'],
        *COMMON_OPTIONS['output'],
        *COMMON_OPTIONS['use_pc'],
        COMMON_OPTIONS['key_added'],
        COMMON_OPTIONS['random_state'],
        click.option(
            '--n-neighbors', '-k',
            type=CommaSeparatedText(click.INT, simplify=True),
            default=15,
            show_default=True,
            help='The size of local neighborhood (in terms of number of '
            'neighboring data points) used for manifold approximation. Larger '
            'values result in more global views of the manifold, while smaller '
            'values result in more local data being preserved. In general values '
            'should be in the range 2 to 100.  If --knn is set, number of nearest '
            'neighbors to be searched, othwise a Gaussian kernel width is set to '
            'the distance of the --n-neighbors neighbor.',
        ),
        click.option(
            '--no-knn', 'knn',
            is_flag=True,
            flag_value=False,
            default=True,
            show_default=True,
            help='When NOT set, use a hard threshold to restrict the number of '
            'neighbors to --n-neighbors. Otherwise, use a Gaussian kernel to '
            'assign low weights to neighbors more distant than the --n-neighbors '
            'nearest neighbor',
        ),
        click.option(
            '--method', '-m',
            type=click.Choice(['umap', 'gauss', 'rapids']),
            default='umap',
            show_default=True,
            help='Use umap or gauss with adaptive width for computing '
            'connectivities. Use rapids for the RAPIDS implementation of UMAP '
            '(experimental, GPU only).'
        ),
        click.option(
            '--metric', '-t',
            type=click.Choice(['cityblock', 'cosine', 'euclidean', 'l1', 'l2', 'manhattan', 'braycurtis', 'canberra', 'chebyshev', 'correlation', 'dice', 'hamming', 'jaccard', 'kulsinski', 'mahalanobis', 'minkowski', 'rogerstanimoto', 'russellrao', 'seuclidean', 'sokalmichener', 'sokalsneath', 'sqeuclidean', 'yule']),
            default='euclidean',
            show_default=True,
            help='A known metric’s name.'
        ),
    ],

    'umap': [
        *COMMON_OPTIONS['input'],
        *COMMON_OPTIONS['output'],
        COMMON_OPTIONS['knn_graph'][0], # --neighbors-key
        COMMON_OPTIONS['random_state'],
        COMMON_OPTIONS['key_added'],
        COMMON_OPTIONS['export_embedding'],
        click.option(
            '--init-pos',
            type=click.STRING,
            default='spectral',
            show_default=True,
            help='How to initialize the low dimensional embedding. Can be '
            '"spectral", "paga" or "random", or any key of `.obsm`.',
        ),
        click.option(
            '--min-dist',
            type=click.FLOAT,
            default=0.5,
            show_default=True,
            help='The effective minimum distance between embedded points. Smaller '
            'values will result in a more clustered embedding, while larger values '
            'will results in a more even dispersal of points.',
        ),
        click.option(
            '--spread',
            type=click.FLOAT,
            default=1.0,
            show_default=True,
            help='The effective scale of embedded points, which determines the '
            'scale at which embedded points will be spread out.',
        ),
        click.option(
            '--n-components',
            type=click.INT,
            default=2,
            show_default=True,
            help='The number of dimensions of the embedding.',
        ),
        click.option(
            '--maxiter',
            type=click.INT,
            default=None,
            show_default=True,
            help='The number of iterations of the optimization.',
        ),
        click.option(
            '--alpha',
            type=click.FLOAT,
            default=1.0,
            show_default=True,
            help='The initial learning rate for the embedding optimization.',
        ),
        click.option(
            '--gamma',
            type=click.FLOAT,
            default=1.0,
            show_default=True,
            help='Weighting applied to negative samples in low dimensional '
            'embedding optimization.',
        ),
        click.option(
            '--negative-sample-rate',
            type=click.INT,
            default=5,
            show_default=True,
            help='The number of negative edge samples to use per positive edge '
            'sample in optimizing the low dimensional embedding.',
        ),
        click.option(
            '--method',
            type=click.Choice(['umap', 'rapids']),
            default='umap',
            show_default=True,
            help='Use the original ‘umap’ implementation, or ‘rapids’ '
            '(experimental, GPU only).'
        ),
    ],

    'tsne': [
        *COMMON_OPTIONS['input'],
        *COMMON_OPTIONS['output'],
        *COMMON_OPTIONS['use_pc'],
        COMMON_OPTIONS['random_state'],
        COMMON_OPTIONS['key_added'],
        COMMON_OPTIONS['n_jobs'],
        COMMON_OPTIONS['export_embedding'],
        click.option(
            '--perplexity',
            type=click.FLOAT,
            default=30,
            show_default=True,
            help='The perplexity is related to the number of nearest neighbors '
            'that is used in other manifold learning algorithms. Larger datasets '
            'usually require a larger perplexity. Consider selecting a value '
            'between 5 and 50. The choice is not extremely critical since t-SNE '
            'is quite insensitive to this parameter.',
        ),
        click.option(
            '--early-exaggeration',
            type=click.FLOAT,
            default=12,
            show_default=True,
            help='Controls how tight natural clusters in the original space are in '
            'the embedded space and how much space will be between them. For '
            'larger values, the space between natural clusters will be larger in '
            'the embedded space. Again, the choice of this parameter is not very '
            'critical. If the cost function increases during initial optimization, '
            'the early exaggeration factor or the learning rate might be too high.',
        ),
        click.option(
            '--learning-rate',
            type=click.FLOAT,
            default=1000,
            show_default=True,
            help='Note that the R-package "Rtsne" uses a default of 200. The '
            'learning rate can be a critical parameter. It should be between 100 '
            'and 1000. If the cost function increases during initial optimization, '
            'the early exaggeration factor or the learning rate might be too high. '
            'If the cost function gets stuck in a bad local minimum increasing the '
            'learning rate helps sometimes.',
        ),
        click.option(
            '--no-fast-tsne', 'use_fast_tsne',
            is_flag=True,
            flag_value=False,
            default=True,
            show_default=True,
            help='When NOT set, use the MulticoreTSNE package by D. Ulyanov if '
            'installed.',
        ),
    ],

    'fdg': [
        *COMMON_OPTIONS['input'],
        *COMMON_OPTIONS['output'],
        COMMON_OPTIONS['random_state'],
        COMMON_OPTIONS['export_embedding'],
        COMMON_OPTIONS['root'],
        click.option(
            '--init-pos',
            type=click.STRING,
            default=None,
            help='Use precomputed coordinates for initialization. Can be any key '
            'of `.obsm` or "paga" if .uns["paga"] is present',
        ),
        click.option(
            '--layout',
            type=click.Choice(['fa', 'fr', 'grid_fr', 'kk', 'lgl', 'drl', 'rt', 'rt_circular']),
            default='fa',
            show_default=True,
            help='Name of any valid igraph layout, including "fa" (ForceAtlas2), '
            '"fr" (Fruchterman Reingold), "grid_fr" (Grid Fruchterman Reingold, '
            'faster than "fr"), "kk" (Kamadi Kawai, slower than "fr"), "lgl" '
            '(Large Graph Layout, very fast), "drl" (Distributed Recursive Layout, '
            'pretty fast) and "rt" (Reingold Tilford tree layout).',
        ),
        click.option(
            '--key-added-ext',
            type=click.STRING,
            default=None,
            show_default=True,
            help="By default, append 'layout'"
        ),
        click.option(
            '--init-pos',
            type=click.STRING,
            default=None,
            show_default=True,
            help='How to initialize the low dimensional embedding. Can be "paga", '
            'or any valid key of `.obsm`.',
        ),
        COMMON_OPTIONS['knn_graph'][0], # --neighbors-key
        COMMON_OPTIONS['knn_graph'][1], # --obsp
    ],

    'louvain': [
        *COMMON_OPTIONS['input'],
        *COMMON_OPTIONS['output'],
        COMMON_OPTIONS['export_cluster'],
        *COMMON_OPTIONS['knn_graph'],
        COMMON_OPTIONS['restrict_to'],
        COMMON_OPTIONS['random_state'],
        COMMON_OPTIONS['key_added'],
        click.option(
            '--flavor',
            type=click.Choice(['vtraag', 'igraph']),
            default='vtraag',
            show_default=True,
            help='Choose between two packages for computing the clustering. '
            '"vtraag" is much powerful, and the default.',
        ),
        click.option(
            '--resolution', '-r',
            type=CommaSeparatedText(click.FLOAT, simplify=True),
            default=1,
            show_default=True,
            help='For the default flavor "vtraag", you can provide a resolution. '
            'Higher resolution means finding more and smaller clusters.',
        ),
    ],

    'leiden': [
        *COMMON_OPTIONS['input'],
        *COMMON_OPTIONS['output'],
        COMMON_OPTIONS['export_cluster'],
        *COMMON_OPTIONS['knn_graph'],
        COMMON_OPTIONS['restrict_to'],
        COMMON_OPTIONS['random_state'],
        COMMON_OPTIONS['key_added'],
        click.option(
            '--resolution', '-r',
            type=CommaSeparatedText(click.FLOAT, simplify=True),
            default=1,
            show_default=True,
            help='A parameter value controlling the coarseness of the clustering. '
            'Higher values lead to more clusters. Set to "None" if overriding '
            '--partition_type to one that doesn\'t accept `resolution_parameter`.',
        ),
        click.option(
            '--n-iterations',
            type=click.INT,
            default=-1,
            show_default=True,
            help='How many iterations of the Leiden clustering algorithm to '
            'perform. -1 has the algorithm run until it reaches its optimal '
            'clustering.',
        ),
    ],

    'diffexp': [
        *COMMON_OPTIONS['input'],
        *COMMON_OPTIONS['output'],
        COMMON_OPTIONS['use_raw'],
        COMMON_OPTIONS['key_added'],
        click.option(
            '--layer', '-l',
            type=click.STRING,
            default=None,
            help="Key from adata.layers whose value will be used to perform tests on."
        ),
        click.option(
            '--groupby', '-g',
            type=click.STRING,
            required=True,
            help='The key of the observations grouping to consider.',
        ),
        click.option(
            '--groups',
            type=CommaSeparatedText(simplify=True),
            default='all',
            show_default=True,
            help='Subset of groups to which comparison shall be restricted.',
        ),
        click.option(
            '--reference',
            type=click.STRING,
            default='rest',
            show_default=True,
            help='If "rest", compare each group to the union of the rest of the '
            'groups. If a group identifier, compare with respect to this group.',
        ),
        click.option(
            '--n-genes', '-n',
            type=click.INT,
            default=None,
            show_default=True,
            help='The number of genes that appear in the retured tables. By '
            'default return all available genes depending on the value of '
            '--use-raw.'
        ),
        click.option(
            '--method',
            type=click.Choice(
                ['logreg', 't-test', 'wilcoxon', 't-test_overestim_var']),
            default='t-test_overestim_var',
            show_default=True,
            help='Method of performing differential expression analysis.',
        ),
        click.option(
            '--corr-method',
            type=click.Choice(['benjamini-hochberg', 'bonferroni']),
            default='benjamini-hochberg',
            show_default=True,
            help='P-value correction method. Used only for "t-test", '
            '"t-test_overestim_var" and "wilcoxon".',
        ),
        click.option(
            '--rankby-abs',
            is_flag=True,
            default=False,
            show_default=True,
            help='Rank genes by the absolute value of the score, not by the score. '
            'The returned scores are never the absolute values.',
        ),
        click.option(
            '--pts',
            is_flag=True,
            default=False,
            show_default=True,
            help='Compute the fraction of cells expressing the genes.'
        ),
        click.option(
            '--tie-correct',
            is_flag=True,
            default=False,
            show_default=True,
            help="Use tie correction for 'wilcoxon' scores. Used only for "
            "'wilcoxon'."
        ),
        click.option(
            '--filter-params',
            type=Dictionary(keys=[
                'min_in_group_fraction',
                'max_out_group_fraction',
                'min_fold_change',
            ]),
            default=None,
            show_default=True,
            help='Parameters for filtering DE results, valid parameters are: '
            '"min_in_group_fraction" (float), "max_out_group_fraction" (float), '
            '"min_fold_change" (float).',
        ),
        click.option(
            '--logreg-param',
            type=Dictionary(),
            default=None,
            show_default=True,
            help='Parameters passed to `sklearn.linear_model.LogisticRegression`.',
        ),
        click.option(
            '--save',
            type=click.Path(dir_okay=False, writable=True),
            default=None,
            show_default=True,
            help='Tab-separated table to store results of differential expression '
            'analysis.',
        ),
    ],

    'paga': [
        *COMMON_OPTIONS['input'],
        *COMMON_OPTIONS['output'],
        COMMON_OPTIONS['knn_graph'][0], # --neighbors-key
        COMMON_OPTIONS['key_added'],
        click.option(
            '--groups',
            type=click.STRING,
            required=True,
            help='Key for categorical in `.obs`. You can pass your predefined '
            'groups by choosing any categorical annotation of observations.',
        ),
        click.option(
            '--model',
            type=click.Choice(['v1.2', 'v1.0']),
            default='v1.2',
            show_default=True,
            help='The PAGA connectivity model.',
        ),
        click.option(
            '--use-rna-velocity',
            is_flag=True,
            default=False,
            show_default=True,
            help='Use RNA velocity to orient edges in the abstracted graph and '
            'estimate transitions. Requires that adata.uns contains a directed single-cell '
            'graph with key velocity_graph. This feature might be subject to change in the '
            'future.',
        ),
    ],

    'diffmap': [
        *COMMON_OPTIONS['input'],
        *COMMON_OPTIONS['output'],
        COMMON_OPTIONS['knn_graph'][0], # --neighbors-key
        COMMON_OPTIONS['key_added'],
        COMMON_OPTIONS['export_embedding'],
        COMMON_OPTIONS['n_comps'],
    ],

    'dpt': [
        *COMMON_OPTIONS['input'],
        *COMMON_OPTIONS['output'],
        COMMON_OPTIONS['knn_graph'][0], # --neighbors-key
        COMMON_OPTIONS['key_added'],
        click.option(
            '--root',
            type=(click.STRING, click.STRING),
            default=(None, None),
            show_default=True,
            help='Specify a categorical annotaion of observations (`.obs`) and a '
            'value representing the root cells.',
        ),
        click.option(
            '--n-dcs',
            type=click.INT,
            default=10,
            show_default=True,
            help='The number of diffusion components to use.',
        ),
        click.option(
            '--n-branchings',
            type=click.INT,
            default=0,
            show_default=True,
            help='Number of branchings to detect.',
        ),
        click.option(
            '--min-group-size',
            type=click.FLOAT,
            default=0.01,
            show_default=True,
            help='During recursive splitting of branches for --n-branchings > 1, '
            'do not consider branches/groups that contain fewer than this fraction '
            'of the total number of data points.',
        ),
        click.option(
            '--disallow-kendall-tau-shift', 'allow_kendall_tau_shift',
            is_flag=True,
            default=True,
            show_default=True,
            help='By default: If a very small branch is detected upon '
            'splitting, shift away from maximum correlation in Kendall tau criterion of '
            '[Haghverdi16] to stabilize the splitting. Use flag to disable this.'
        ),
<<<<<<< HEAD
    ],

    'combat': [
        *COMMON_OPTIONS['input'],
        *COMMON_OPTIONS['output'],
        COMMON_OPTIONS['batch_key'],
        COMMON_OPTIONS['batch_layer'],
        click.option(
            '--key-added',
            type=click.STRING,
            default=None,
            show_default=True,
            help="Key under which to add the computed results. By default a new "
            "layer will be created called 'combat', 'combat_{layer}' or "
            "'combat_layer_{key_added}' where those parameters were specified. A value of 'X' "
            "causes batch-corrected values to overwrite the original content of .X."
        ),
        click.option(
            '--covariates',
            type=(CommaSeparatedText()),
            default=None,
            show_default=True,
            help="Comma-separated list of additional covariates besides the "
            "batch variable such as adjustment variables or biological condition. This "
            "parameter refers to the design matrix X in Equation 2.1 in [Johnson07] and to "
            "the mod argument in the original combat function in the sva R package.  Note "
            "that not including covariates may introduce bias or lead to the removal of "
            "biological signal in unbalanced designs."
        ),
        
    ],

    'harmony_integrate': [
        *COMMON_OPTIONS['input'],
        *COMMON_OPTIONS['output'],
        COMMON_OPTIONS['batch_key'],
        click.option(
            '--basis',
            type=click.STRING,
            default='X_pca',
            show_default=True,
            help="The name of the field in adata.obsm where the PCA table is "
            "stored. Defaults to 'X_pca', which is the default for sc.tl.pca()."
        ),
        click.option(
            '--adjusted-basis',
            type=click.STRING,
            default='X_pca_harmony',
            show_default=True,
            help='The name of the field in adata.obsm where the adjusted PCA '
            'table will be stored after running this function.'
        ),
        click.option(
            '--theta',
            type=click.FLOAT,
            default=2,
            show_default=True,
            help='Diversity clustering penalty parameter. theta=0 does not encourage any '
            'diversity. Larger values of theta result in more diverse clusters.'
        ),
        click.option(
            '--lambda', 'lamb',
            type=click.FLOAT,
            default=1,
            show_default=True,
            help='Ridge regression penalty parameter. Lambda must be strictly '
            'positive.  Smaller values result in more aggressive correction.'
        ),
        click.option(
            '--sigma',
            type=click.FLOAT,
            default=0.1,
            show_default=True,
            help='Width of soft kmeans clusters. Sigma scales the distance from '
            'a cell to cluster centroids. Larger values of sigma result in cells assigned to '
            'more clusters. Smaller values of sigma make soft kmeans cluster approach hard '
            'clustering.'
        ),
        click.option(
            '--n-clust', 'nclust',
            type=click.INT,
            default=None,
            show_default=False,
            help='Number of clusters in model. nclust=1 equivalent to simple '
            'linear regression.'
        ),
        click.option(
            '--tau',
            type=click.INT,
            default=0,
            show_default=True,
            help='Protection against overclustering small datasets with large ones. '
            'tau is the expected number of cells per cluster.'
        ),
        click.option(
            '--block-size',
            type=click.FLOAT,
            default=0.05,
            show_default=True,
            help='What proportion of cells to update during clustering. Between '
            '0 to 1, default 0.05. Larger values may be faster but less accurate.'
        ),
        click.option(
            '--max-iter-cluster', 'max_iter_kmeans',
            type=click.INT,
            default=20,
            show_default=True,
            help='Maximum number of rounds to run clustering at each round of '
            'Harmony.'
        ),
        click.option(
            '--max-iter-harmony',
            type=click.INT,
            default=10,
            show_default=True,
            help='Maximum number of rounds to run Harmony. One round of Harmony '
            'involves one clustering and one correction step.'
        ),
        click.option(
            '--epsilon-cluster',
            type=click.FLOAT,
            default=1e-5,
            show_default=True,
            help='Convergence tolerance for clustering round of Harmony Set to '
            '-Inf to never stop early.'
        ),
        click.option(
            '--epsilon-harmony',
            type=click.FLOAT,
            default=1e-5,
            show_default=True,
            help='Convergence tolerance for clustering round of Harmony Set to '
            '-Inf to never stop early.'
        ),
        COMMON_OPTIONS['random_state'],
    ],

    'mnn_correct': [
        *COMMON_OPTIONS['input'],
        *COMMON_OPTIONS['output'],
        COMMON_OPTIONS['batch_key'],
        COMMON_OPTIONS['batch_layer'],
        click.option(
            '--key-added',
            type=click.STRING,
            default=None,
            show_default=True,
            help="Key under which to add the computed results. By default a new "
            "layer will be created called 'mnn', 'mnn_{layer}' or "
            "'mnn_layer_{key_added}' where those parameters were specified. A value of 'X' "
            "causes batch-corrected values to overwrite the original content of .X."
        ),
        click.option(
            '--var-subset',
            type=(click.STRING, CommaSeparatedText()),
            multiple=True,
            help="The subset of vars (list of str) to be used when performing "
            "MNN correction in the format of '--var-subset <name> <values>'. Typically, use "
            "the highly variable genes (HVGs) like '--var-subset highly_variable True'. When "
            "unset, uses all vars."
        ),
        click.option(
            '--n-neighbors', '-k',
            type=CommaSeparatedText(click.INT, simplify=True),
            default=20,
            show_default=True,
            help='Number of mutual nearest neighbors.'
        ),
        click.option(
            '--sigma',
            type=click.FLOAT,
            default=1.0,
            show_default=True,
            help='The bandwidth of the Gaussian smoothing kernel used to '
            'compute the correction vectors.'
        ),
        click.option(
            '--no-cos_norm_in', 'cos_norm_in',
            is_flag=True,
            default=True,
            help='Default behaviour is to perform cosine normalization on the '
            'input data prior to calculating distances between cells. Use this '
            'flag to disable that behaviour.'
        ),
        click.option(
            '--no-cos_norm_out', 'cos_norm_out',
            is_flag=True,
            default=True,
            help='Default behaviour is to perform cosine normalization prior to '
            'computing corrected expression values. Use this flag to disable that '
            'behaviour.'
        ),
        click.option(
            '--svd-dim',
            type=click.INT,
            default=None,
            show_default=True,
            help='The number of dimensions to use for summarizing biological '
            'substructure within each batch. If not set, biological components '
            'will not be removed from the correction vectors.'
        ),
        click.option(
            '--no-var-adj',
            is_flag=True,
            default=True,
            help='Default behaviour is to adjust variance of the correction '
            'vectors. Use this flag to disable that behaviour. Note this step takes most '
            'computing time.'
        ),
        click.option(
            '--compute-angle',
            is_flag=True,
            default=False,
            help='When set, compute the angle between each cell’s correction '
            'vector and the biological subspace of the reference batch.'
        ),
        click.option(
            '--svd-mode',
            type=click.Choice(['svd', 'rsvd', 'irlb']),
            default='rsvd',
            show_default=True,
            help="'svd' computes SVD using a non-randomized SVD-via-ID "
            "algorithm, while 'rsvd' uses a randomized version. 'irlb' performs truncated "
            "SVD by implicitly restarted Lanczos bidiagonalization (forked from "
            "https://github.com/airysen/irlbpy)."
        ),
    ],

    'bbknn': [
        *COMMON_OPTIONS['input'],
        *COMMON_OPTIONS['output'],
        COMMON_OPTIONS['key_added'],
        COMMON_OPTIONS['batch_key'],
        click.option(
            '--use-rep', '-u',
            type=click.STRING,
            default='X_pca',
            show_default=True,
            help='The dimensionality reduction in .obsm to use for neighbour '
            'detection.'
        ),
        COMMON_OPTIONS['use_pc'][0], # --n-pcs
        click.option(
            '--no-approx', 'approx',
            is_flag=True,
            default=True,
            help='Default behaviour is to use annoy’s approximate neighbour '
            'finding. This results in a quicker run time for large datasets while also '
            'potentially increasing the degree of batch correction. Use this flag to disable '
            'that behaviour.',
        ),
        click.option(
            '--metric', '-t',
            type=click.Choice(['angular', 'cityblock', 'cosine', 'euclidean', 'l1', 'l2', 'manhattan', 'braycurtis', 'canberra', 'chebyshev', 'correlation', 'dice', 'hamming', 'jaccard', 'kulsinski', 'mahalanobis', 'minkowski', 'rogerstanimoto', 'russellrao', 'seuclidean', 'sokalmichener', 'sokalsneath', 'sqeuclidean', 'yule']),
            default='angular',
            show_default=True,
            help='A known metric’s name.'
        ),
        click.option(
            '--neighbors-within-batch',
            type=click.INT,
            default=3,
            show_default=True,
            help='How many top neighbours to report for each batch; total '
            'number of neighbours will be this number times the number of batches.'
        ),
        click.option(
            '--trim',
            type=click.INT,
            default=None,
            show_default=True,
            help='Trim the neighbours of each cell to these many top '
            'connectivities. May help with population independence and improve the tidiness '
            'of clustering. The lower the value the more independent the individual '
            'populations, at the cost of more conserved batch effect. If None, sets the '
            'parameter value automatically to 10 times the total number of neighbours for '
            'each cell. Set to 0 to skip.'
        ),
        click.option(
            '--n-trees',
            type=click.INT,
            default=10,
            show_default=True,
            help='Only used when approx=True. The number of trees to construct '
            'in the annoy forest. More trees give higher precision when querying, at the '
            'cost of increased run time and resource intensity.'
        ),
        click.option(
            '--no-use-faiss', 'use_faiss',
            is_flag=True,
            default=True,
            help='Default behaviour If approx=False and the metric is '
            '“euclidean”, is to use the faiss package to compute nearest neighbours if '
            'installed. This improves performance at a minor cost to numerical precision as '
            'faiss operates on float32. Use this flag to disable that behaviour.'
        ),
        click.option(
            '--set-op-mix-ratio',
            type=click.FLOAT,
            default=1,
            show_default=True,
            help='UMAP connectivity computation parameter, float between 0 and '
            '1, controlling the blend between a connectivity matrix formed exclusively from '
            'mutual nearest neighbour pairs (0) and a union of all observed neighbour '
            'relationships with the mutual pairs emphasised (1).'
        ),
        click.option(
            '--local-connectivity',
            type=click.INT,
            default=1,
            show_default=True,
            help='UMAP connectivity computation parameter, how many nearest '
            'neighbors of each cell are assumed to be fully connected (and given a '
            'connectivity value of 1)'
        ),
=======
>>>>>>> 2641ac88
    ],

    'embed': [
        *COMMON_OPTIONS['input'],
        *COMMON_OPTIONS['plot'],
        *COMMON_OPTIONS['frame_title'],
        COMMON_OPTIONS['layer'],
        click.option(
            '--basis',
            type=click.STRING,
            default='umap',
            show_default=True,
            help='Name of the embedding to plot, must be a key of `.obsm` without '
            'the prefix "X_".',
        ),
        click.option(
            '--color',
            type=CommaSeparatedText(simplify=True),
            default=None,
            show_default=True,
            help='Keys for annotations of observations/cells or variables/genes.',
        ),
        click.option(
            '--legend-loc',
            type=click.Choice(['right margin', 'on data']),
            default='right margin',
            show_default=True,
            help='Location of legend, either "on data", "right margin" or valid '
            'keywords for `matplotlib.legend`.',
        ),
        click.option(
            '--legend-fontsize',
            type=click.INT,
            default=15,
            show_default=True,
            help='Legend font size.',
        ),
        click.option(
            '--size',
            type=click.FLOAT,
            default=None,
            show_default=True,
            help='Point size. Automatically computed if not specified.',
        ),
        COMMON_OPTIONS['gene_symbols'],
        click.option(
            '--edges',
            is_flag=True,
            default=False,
            show_default=True,
            help='Show edges.',
        ),
        click.option(
            '--edges-width',
            type=click.FLOAT,
            default=0.1,
            show_default=True,
            help='Width of edges.',
        ),
        click.option(
            '--edges-color',
            type=click.STRING,
            default=None,
            show_default=True,
            help='Color of edges. See draw_networkx_edges().',
        ),
        COMMON_OPTIONS['knn_graph'][0], # --neighbors-key
        click.option(
            '--no-sort-order', 'sort_order',
            is_flag=True,
            default=True,
            show_default=True,
            help='Disable default behaviour: for continuous annotations used as '
            'color parameter, plot data points with higher values on top of others.',
        ),
        *COMMON_OPTIONS['plot_embed'],
        click.option(
            '--components',
            type=click.STRING,
            default=None,
            show_default=True,
            help="For instance, ['1,2', '2,3']. To plot all available components use 'all'.",
        ),
        click.option(
            '--projection',
            type=click.Choice(['2d', '3d']),
            default='2d',
            show_default=True,
            help="Projection of plot."
        ),
         
    ],

    'plot_paga': [
        *COMMON_OPTIONS['input'],
        *COMMON_OPTIONS['plot'],
        *COMMON_OPTIONS['frame_title'],
        *COMMON_OPTIONS['plot_embed'],
        COMMON_OPTIONS['random_state'],
        click.option(
            '--use-key',
            type=click.STRING,
            default='paga',
            show_default=True,
            help='The key in `.uns` that contains trajectory information.',
        ),
        click.option(
            '--layout',
            type=click.Choice(['fa', 'fr', 'grid_fr', 'kk', 'lgl', 'drl', 'rt']),
            default='fr',
            show_default=True,
            help='Plotting layout that computes positions.',
        ),
        click.option(
            '--init-pos',
            type=click.STRING,
            default=None,
            show_default=True,
            help='Plotting layout that computes positions.',
        ),
        click.option(
            '--threshold',
            type=click.FLOAT,
            default=0.01,
            show_default=True,
            help='Do not draw edges for weights below this threshold. Set to 0 to '
            'include all edges.',
        ),
        COMMON_OPTIONS['root'],
        click.option(
            '--root',
            type=click.INT,
            default=0,
            show_default=True,
            help='If choosing a tree layout, this is the index of the root node.',
        ),
        click.option(
            '--transitions',
            type=click.STRING,
            default=None,
            show_default=True,
            help='Key for `.uns["paga"]` that specifies the matrix, e.g. '
            '`transition_confidence`, that stores the arrows.',
        ),
        click.option(
            '--single-component',
            is_flag=True,
            default=False,
            show_default=True,
            help='Restrict to largest connected component',
        ),
        click.option(
            '--solid-edges',
            type=click.Choice(['connectivities', 'connectivities_tree']),
            default='connectivities',
            show_default=True,
            help='Key for `.uns["paga"]` that specifies the matrix that stores the '
            'edges to be drawn solid black.',
        ),
        click.option(
            '--basis',
            type=click.STRING,
            default=None,
            show_default=True,
            help='Name of the embedding to plot, must be a key of `.obsm` without '
            'the prefix "X_".',
        ),
        click.option(
            '--color',
            type=click.STRING,
            default=None,
            show_default=True,
            help='Key for annotation of observations/cells or variables/genes.',
        ),
        click.option(
            '--legend-loc',
            type=click.Choice(['right margin', 'on data']),
            default='right margin',
            show_default=True,
            help='Location of legend, either "on data", "right margin" or valid '
            'keywords for `matplotlib.legend`.',
        ),
        click.option(
            '--size',
            type=click.FLOAT,
            default=None,
            show_default=True,
            help='Point size. Automatically computed if not specified.',
        ),
        click.option(
            '--node-size-scale',
            type=click.FLOAT,
            default=1.0,
            show_default=True,
            help='Increase of decrease the size of the nodes.',
        ),
        click.option(
            '--fontsize',
            type=click.INT,
            default=None,
            show_default=True,
            help='Font size for node labels.',
        ),
        click.option(
            '--edge-width-scale',
            type=click.FLOAT,
            default=1.0,
            show_default=True,
            help='Increase of decrease the width of the edges.',
        ),
        click.option(
            '--arrowsize',
            type=click.INT,
            default=30,
            show_default=True,
            help='For directed graphs, specify the length and width of the arrowhead.',
        ),
    ],

    'sviol': [
        *COMMON_OPTIONS['input'],
        *COMMON_OPTIONS['plot'],
        COMMON_OPTIONS['use_raw'],
        COMMON_OPTIONS['var_names'],
        *COMMON_OPTIONS['rank_genes_groups_plots'],
        COMMON_OPTIONS['layer'],
        *COMMON_OPTIONS['diffexp_plot'],
        COMMON_OPTIONS['gene_symbols'],
        *COMMON_OPTIONS['sviol'],
        COMMON_OPTIONS['swap_axes'],
    ],

    'dot': [
        *COMMON_OPTIONS['input'],
        *COMMON_OPTIONS['plot'],
        COMMON_OPTIONS['use_raw'],
        COMMON_OPTIONS['var_names'],
        *COMMON_OPTIONS['rank_genes_groups_plots'],
        COMMON_OPTIONS['layer'],
        *COMMON_OPTIONS['diffexp_plot'],
        COMMON_OPTIONS['gene_symbols'],
        *COMMON_OPTIONS['dot'],
    ],

    'matrix': [
        *COMMON_OPTIONS['input'],
        *COMMON_OPTIONS['plot'],
        COMMON_OPTIONS['use_raw'],
        COMMON_OPTIONS['var_names'],
        *COMMON_OPTIONS['rank_genes_groups_plots'],
        COMMON_OPTIONS['layer'],
        *COMMON_OPTIONS['diffexp_plot'],
        COMMON_OPTIONS['gene_symbols'],
    ],

    'heat': [
        *COMMON_OPTIONS['input'],
        *COMMON_OPTIONS['plot'],
        COMMON_OPTIONS['use_raw'],
        COMMON_OPTIONS['var_names'],
        *COMMON_OPTIONS['rank_genes_groups_plots'],
        COMMON_OPTIONS['layer'],
        *COMMON_OPTIONS['diffexp_plot'],
        COMMON_OPTIONS['gene_symbols'],
        *COMMON_OPTIONS['heat'],
        COMMON_OPTIONS['swap_axes'],
    ],

}<|MERGE_RESOLUTION|>--- conflicted
+++ resolved
@@ -503,7 +503,6 @@
             help='Key for categorical in `.obs`. You can pass your predefined '
             'groups by choosing any categorical annotation of observations.',
         ),
-<<<<<<< HEAD
     ],
 
     'batch_key': click.option(
@@ -521,9 +520,6 @@
         show_default=True,
         help="Layer to batch correct. By default corrects the contents of .X."
     ),
-=======
-    ]
->>>>>>> 2641ac88
 }
 
 CMD_OPTIONS = {
@@ -669,7 +665,6 @@
             '--max-fraction', '-m', 'max_fraction',
             type=float,
             default=0.05,
-<<<<<<< HEAD
             show_default=True,
             help='If exclude_highly_expressed=True, consider cells as highly '
             'expressed that have more counts than max_fraction of the original total counts '
@@ -687,25 +682,6 @@
             type=click.Choice(['after', 'X']),
             default=None,
             show_default=True,
-=======
-            show_default=True,
-            help='If exclude_highly_expressed=True, consider cells as highly '
-            'expressed that have more counts than max_fraction of the original total counts '
-            'in at least one cell.'
-        ),
-        click.option(
-            '--layers', '-l',
-            type=CommaSeparatedText(simplify=True),
-            default=None,
-            show_default=True,
-            help="List of layers to normalize. Set to 'all' to normalize all layers."
-        ),
-        click.option(
-            '--layer-norm', '-n', 'layer_norm',
-            type=click.Choice(['after', 'X']),
-            default=None,
-            show_default=True,
->>>>>>> 2641ac88
             help="Specifies how to normalize layers: 1) If None, after "
             "normalization, for each layer in layers each cell has a total count equal to "
             "the median of the counts_per_cell before normalization of the layer. 2) If "
@@ -1334,7 +1310,6 @@
             'splitting, shift away from maximum correlation in Kendall tau criterion of '
             '[Haghverdi16] to stabilize the splitting. Use flag to disable this.'
         ),
-<<<<<<< HEAD
     ],
 
     'combat': [
@@ -1650,8 +1625,6 @@
             'neighbors of each cell are assumed to be fully connected (and given a '
             'connectivity value of 1)'
         ),
-=======
->>>>>>> 2641ac88
     ],
 
     'embed': [
