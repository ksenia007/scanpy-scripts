<<<<<<< HEAD
before_install:
  - if test -e $HOME/miniconda/bin; then
        echo "miniconda already installed.";
    else
      if [[ "$TRAVIS_PYTHON_VERSION" == "2.7" ]]; then
        wget https://repo.continuum.io/miniconda/Miniconda2-latest-Linux-x86_64.sh -O miniconda.sh;
      else
        wget https://repo.continuum.io/miniconda/Miniconda3-latest-Linux-x86_64.sh -O miniconda.sh;
      fi

      rm -rf $HOME/miniconda;
      bash miniconda.sh -b -p $HOME/miniconda;
      export PATH="$HOME/miniconda/bin:$PATH";
      hash -r;
      conda config --set always_yes yes --set changeps1 no;
      conda update -q conda;

      conda info -a;

      conda config --add channels defaults;
      conda config --add channels conda-forge;
      conda config --add channels bioconda;

      conda create -q -n test-environment python=$TRAVIS_PYTHON_VERSION scanpy=1.3.2 pandas=0.23;
    fi
=======
language: python
python:
  - '3.6'
>>>>>>> 7057b08a

install:
  - pip install -U setuptools>=40.1
  - pip install .

script: ./scanpy-scripts-tests.sh

cache:
  pip: true
  directories:
    - post_install_tests

before_cache:
  - rm -rf post_install_tests/outputs<|MERGE_RESOLUTION|>--- conflicted
+++ resolved
@@ -1,34 +1,6 @@
-<<<<<<< HEAD
-before_install:
-  - if test -e $HOME/miniconda/bin; then
-        echo "miniconda already installed.";
-    else
-      if [[ "$TRAVIS_PYTHON_VERSION" == "2.7" ]]; then
-        wget https://repo.continuum.io/miniconda/Miniconda2-latest-Linux-x86_64.sh -O miniconda.sh;
-      else
-        wget https://repo.continuum.io/miniconda/Miniconda3-latest-Linux-x86_64.sh -O miniconda.sh;
-      fi
-
-      rm -rf $HOME/miniconda;
-      bash miniconda.sh -b -p $HOME/miniconda;
-      export PATH="$HOME/miniconda/bin:$PATH";
-      hash -r;
-      conda config --set always_yes yes --set changeps1 no;
-      conda update -q conda;
-
-      conda info -a;
-
-      conda config --add channels defaults;
-      conda config --add channels conda-forge;
-      conda config --add channels bioconda;
-
-      conda create -q -n test-environment python=$TRAVIS_PYTHON_VERSION scanpy=1.3.2 pandas=0.23;
-    fi
-=======
 language: python
 python:
   - '3.6'
->>>>>>> 7057b08a
 
 install:
   - pip install -U setuptools>=40.1
